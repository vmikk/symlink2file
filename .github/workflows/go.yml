# This workflow will build a golang project
# For more information see: https://docs.github.com/en/actions/automating-builds-and-tests/building-and-testing-go

name: Build and Test

on:
  push:
    branches: [ "main" ]
  pull_request:
    branches: [ "main" ]

jobs:

  build:
    runs-on: ubuntu-latest
    steps:
    - uses: actions/checkout@v4

    - name: Set up Go
      uses: actions/setup-go@v4
      with:
        go-version: '1.21'

    - name: Build
      run: go build symlink2file.go
      
    - name: Upload binary to artifacts
      uses: actions/upload-artifact@v4
      with:
        name: symlink2file
        path: symlink2file
        retention-days: 1

  tests:
    needs: build
    runs-on: ubuntu-latest
    name: Install Bats with libs and runs tests
    steps:
<<<<<<< HEAD

      - name: Checkout
        uses: actions/checkout@v2

      - name: Setup Bats and bats libs
        uses: bats-core/bats-action@1.5.4
        with:
          support-path: ${{ github.workspace }}/test/test_helper/bats-support
          assert-path:  ${{ github.workspace }}/test/test_helper/bats-assert
          file-path:    ${{ github.workspace }}/test/test_helper/bats-file
=======

      - name: Checkout
        uses: actions/checkout@v2

      - name: Setup Bats and bats libs
        uses: bats-core/bats-action@1.5.4
        with:
          support-path: ${{ github.workspace }}/test/test_helper/bats-support
          assert-path:  ${{ github.workspace }}/test/test_helper/bats-assert
          file-path:    ${{ github.workspace }}/test/test_helper/bats-file

          test//bats-support
>>>>>>> 43428ab3

      - name: Download the binary from artifacts
        uses: actions/download-artifact@v4
        with:
          name: symlink2file

      - name: Test
        run: bats test/test.bats<|MERGE_RESOLUTION|>--- conflicted
+++ resolved
@@ -36,18 +36,6 @@
     runs-on: ubuntu-latest
     name: Install Bats with libs and runs tests
     steps:
-<<<<<<< HEAD
-
-      - name: Checkout
-        uses: actions/checkout@v2
-
-      - name: Setup Bats and bats libs
-        uses: bats-core/bats-action@1.5.4
-        with:
-          support-path: ${{ github.workspace }}/test/test_helper/bats-support
-          assert-path:  ${{ github.workspace }}/test/test_helper/bats-assert
-          file-path:    ${{ github.workspace }}/test/test_helper/bats-file
-=======
 
       - name: Checkout
         uses: actions/checkout@v2
@@ -59,13 +47,10 @@
           assert-path:  ${{ github.workspace }}/test/test_helper/bats-assert
           file-path:    ${{ github.workspace }}/test/test_helper/bats-file
 
-          test//bats-support
->>>>>>> 43428ab3
-
       - name: Download the binary from artifacts
         uses: actions/download-artifact@v4
         with:
           name: symlink2file
 
       - name: Test
-        run: bats test/test.bats+        run: bats test/test.bats
